--- conflicted
+++ resolved
@@ -510,7 +510,6 @@
             the .stat status file
 
     """
-<<<<<<< HEAD
     def __init__(self, post, saveplot=None, epoch=2450000, yscale_auto=False, 
         yscale_sigma=3.0, phase_nrows=None, phase_ncols=None, uparams=None, 
         rv_phase_space=0.08, telfmts={}, legend=True, phase_limits=[], 
@@ -518,14 +517,6 @@
         set_xlim=None, text_size=9, legend_kwargs=dict(loc='best'), 
         subtract_gp_mean_model=False, subtract_orbit_model=False, status=None
     ):
-=======
-    def __init__(self, post, saveplot=None, epoch=2450000, yscale_auto=False, yscale_sigma=3.0,
-                 phase_nrows=None, phase_ncols=None, uparams=None, rv_phase_space=0.08, telfmts={},
-                 legend=True,
-                 phase_limits=[], nobin=False, phasetext_size='large',  figwidth=7.5, fit_linewidth=2.0,
-                 set_xlim=None, text_size=9, legend_kwargs=dict(loc='best'), subtract_gp_mean_model=False,
-                 plot_likelihoods_separately=False, subtract_orbit_model=False, status=None, separate_orbit_gp=False):
->>>>>>> a3992406
 
         super(GPMultipanelPlot, self).__init__(
             post, saveplot=saveplot, epoch=epoch, yscale_auto=yscale_auto,
@@ -573,20 +564,7 @@
 
         ax = pl.gca()
 
-<<<<<<< HEAD
         xpred = np.linspace(np.min(like.x), np.max(like.x), num=int(3e3))
-=======
-            if self.set_xlim is not None:
-                xpred = np.linspace(self.set_xlim[0]+self.epoch, self.set_xlim[1]+self.epoch, num=int(3e3))
-            else:
-                xpred = np.linspace(np.min(like.x), np.max(like.x), num=int(3e3))
-
-            gpmu, stddev = like.predict(xpred)
-            if self.subtract_orbit_model:
-                gp_orbit_model = np.zeros(xpred.shape)
-            else:
-                gp_orbit_model = self.model(xpred)
->>>>>>> a3992406
 
         amp_param_name = 'gp_amp_' + suffix
         gpmu, stddev = like.predict(xpred, amp_param_name)
@@ -595,7 +573,6 @@
         else:
             gp_orbit_model = self.model(xpred)
 
-<<<<<<< HEAD
         if ((xpred - self.epoch) < -2.4e6).any():
             pass
         elif self.epoch == 0:
@@ -606,32 +583,6 @@
 
         if self.subtract_gp_mean_model:
             gpmu = 0.
-=======
-            if self.subtract_gp_mean_model:
-                gpmu = 0.
-            else:
-                gp_mean4data, _ = like.predict(like.x)
-                indx = np.where(self.post.likelihood.telvec == like.suffix)
-                orbit_model4data[indx] += gp_mean4data
-
-            if like.suffix not in self.telfmts and like.suffix in plot.telfmts_default:
-                color = plot.telfmts_default[like.suffix]['color']
-            if like.suffix in self.telfmts:
-                color = self.telfmts[like.suffix]['color']
-            if like.suffix not in self.telfmts and like.suffix not in plot.telfmts_default:
-                color = plot.default_colors[ci]
-                ci += 1
-
-            ax.fill_between(xpred, gpmu+gp_orbit_model-stddev, gpmu+gp_orbit_model+stddev, 
-                            color=color, alpha=0.5, lw=0
-                            )
-            if self.separate_orbit_gp:
-                ax.plot(xpred, gpmu, '-', color='orange', rasterized=False, lw=0.2, label='GP')
-                ax.plot(xpred, gp_orbit_model, 'g-', rasterized=False, lw=0.2, label="Orbit")
-                ax.plot(xpred, gpmu+gp_orbit_model, 'b-', rasterized=False, lw=0.4, label="Orbit+GP")
-            else:
-                ax.plot(xpred, gpmu+gp_orbit_model, 'b-', rasterized=False, lw=0.4)
->>>>>>> a3992406
         else:
             gp_mean4data, _ = like.predict(like.x, amp_param_name)
             orbit_model4data += gp_mean4data
@@ -660,54 +611,6 @@
 
         return ci
 
-<<<<<<< HEAD
-=======
-    def plot_timeseries(self):
-        """
-        Make a plot of the RV data and Gaussian Process + orbit model in the current Axes.
-        """
-
-        ax = pl.gca()
-
-        ax.axhline(0, color='0.5', linestyle='--')
-
-        if self.subtract_orbit_model:
-            orbit_model4data = np.zeros(self.rvmod.shape)
-        else:
-            orbit_model4data = self.rvmod
-
-        ci = 0
-        for like in self.like_list:
-            ci = self.plot_gp_like(like, orbit_model4data, ci)
-
-        # plot data
-        plot.mtelplot(
-            # data = residuals + model
-            self.plttimes, self.rawresid+orbit_model4data, self.rverr,
-            self.post.likelihood.telvec, ax, telfmts=self.telfmts
-        )
-        if self.set_xlim is not None:
-            ax.set_xlim(self.set_xlim)
-        else:
-            ax.set_xlim(min(self.plttimes)-0.01*self.dt, max(self.plttimes)+0.01*self.dt)    
-        pl.setp(ax.get_xticklabels(), visible=False)
-
-        # legend
-        if self.legend:
-            ax.legend(numpoints=1, **self.legend_kwargs)
-
-        # years on upper axis
-        axyrs = ax.twiny()
-        xl = np.array(list(ax.get_xlim())) + self.epoch
-        decimalyear = Time(xl, format='jd', scale='utc').decimalyear
-        axyrs.plot(decimalyear, decimalyear)
-        axyrs.get_xaxis().get_major_formatter().set_useOffset(False)
-        axyrs.set_xlim(*decimalyear)
-        pl.locator_params(axis='x', nbins=5)
-        axyrs.set_xlabel('Year', fontweight='bold')
-
-
->>>>>>> a3992406
     def plot_multipanel(self, nophase=False):
         """
         Provision and plot an RV multipanel plot for a Posterior object 
