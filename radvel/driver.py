--- conflicted
+++ resolved
@@ -144,14 +144,8 @@
     print(msg)
 
     chains = radvel.mcmc(
-<<<<<<< HEAD
-             post, nwalkers=args.nwalkers, nrun=args.nsteps, ensembles=args.ensembles, 
-             serial=serial
-             )
-=======
             post, nwalkers=args.nwalkers, nrun=args.nsteps, ensembles=args.ensembles, burnGR=args.burnGR,
             maxGR=args.maxGR, minTz=args.minTz, minsteps=args.minsteps)
->>>>>>> 22dbd326
 
     # Convert chains into synth basis
     synthchains = chains.copy()
