--- conflicted
+++ resolved
@@ -328,13 +328,7 @@
             tex = tabletex.tab_comparison()
         else:
             assert tabtype in attrdict, 'Invalid Table Type %s ' % tabtype
-<<<<<<< HEAD
             tex = getattr(tabletex, attrdict[tabtype])(name_in_title=args.name_in_title)
-=======
-            tex = getattr(tabletex, attrdict[tabtype])()
-
-
->>>>>>> 1b2e7160
         saveto = os.path.join(
             args.outputdir, '{}_{}_.tex'.format(conf_base,tabtype)
         )
