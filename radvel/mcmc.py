import time
import curses
import sys
import os

import multiprocessing as mp

import pandas as pd
import numpy as np

import emcee
import h5py

from radvel import utils
import radvel


class StateVars(object):
    def __init__(self):
        self.oac = 0
        self.autosamples = []
        self.automean = []
        self.automin = []
        self.automax = []
<<<<<<< HEAD

    def reset(self):
        self.__init__()
=======
        self.proceed_started = 0
        pass
>>>>>>> 34c74c70

statevars = StateVars()


def isnotebook():
    try:
        shell = get_ipython().__class__.__name__
        if shell == 'ZMQInteractiveShell':
            return True   # Jupyter notebook or qtconsole
        elif shell == 'TerminalInteractiveShell':
            return False  # Terminal running IPython
        else:
            return False  # Other type (?)
    except NameError:
        return False      # Probably standard Python interpreter


def _closescr():
    if isnotebook() == False:
        try:
            curses.endwin()
        except:
             pass


def _progress_bar(step, totsteps, width=50):
    fltot = float(totsteps)
    numsym = int(np.round(width * (step / fltot)))

    bar = ''.join(["=" for s in range(numsym)])
    bar += ''.join([" " for s in range(width - numsym)])

    msg = "[" + bar + "]"

    return(msg)


def _status_message_NB(statevars):

    msg1 = (
        "{:d}/{:d} ({:3.1f}%) steps complete; "
        "Running {:.2f} steps/s; Mean acceptance rate = {:3.1f}%; "
        "Min Auto Factor = {:3.0f}; Max Auto Relative-Change = {:5.3}; "
        "Min Tz = {:.1f}; Max G-R = {:5.3f}\r"
    ).format(statevars.ncomplete, statevars.totsteps, statevars.pcomplete, statevars.rate, statevars.ar,
             statevars.minafactor, statevars.maxarchange, statevars.mintz, statevars.maxgr)

    sys.stdout.write(msg1)
    sys.stdout.flush()


def _status_message_CLI(statevars):

    statevars.screen = curses.initscr()

    statevars.screen.clear()

    barline = _progress_bar(statevars.ncomplete, statevars.totsteps)

    msg1 = (
            barline + " {:d}/{:d} ({:3.1f}%) steps complete; "
    ).format(statevars.ncomplete, statevars.totsteps, statevars.pcomplete)

    msg2 = (
        "Running {:.2f} steps/s; Mean acceptance rate = {:3.1f}%; "
        "Min Auto Factor = {:3.0f}; \nMax Auto Relative-Change = {:5.3}; "
        "Min Tz = {:.1f}; Max G-R = {:5.3f}\n"
    ).format(statevars.rate, statevars.ar, statevars.minafactor, statevars.maxarchange,
             statevars.mintz, statevars.maxgr)

    statevars.screen.addstr(0, 0, msg1+ '\n' + msg2)

    statevars.screen.refresh()


def convergence_check(minAfactor, maxArchange, maxGR, minTz, minsteps, minpercent):
    """Check for convergence

    Check for convergence for a list of emcee samplers

    Args:
        minAfactor (float): Minimum autocorrelation time factor for chains to be deemed well-mixed and halt the MCMC run
        maxArchange (float): Maximum relative change in the autocorrelative time to be deemed well-mixed and
            halt the MCMC run
        maxGR (float): Maximum G-R statistic for chains to be deemed well-mixed and halt the MCMC run
        minTz (int): Minimum Tz to consider well-mixed
        minsteps (int): Minimum number of steps per walker before convergence tests are performed. Convergence checks
            will start after the minsteps threshold or the minpercent threshold has been hit.
        minpercent (float): Minimum percentage of total steps before convergence tests are performed. Convergence checks
            will start after the minsteps threshold or the minpercent threshold has been hit.
    """

    statevars.ar = 0
    statevars.ncomplete = statevars.nburn
    statevars.tchains = np.empty((statevars.ndim,
                        statevars.samplers[0].get_log_prob(flat=True).shape[0],
                        statevars.ensembles))
    statevars.lnprob = []
    statevars.autocorrelation = []
    statevars.chains = []
    for i,sampler in enumerate(statevars.samplers):
        statevars.ncomplete += sampler.get_log_prob(flat=True).shape[0]
        statevars.ar += sampler.acceptance_fraction.mean() * 100
        statevars.tchains[:,:,i] = sampler.flatchain.transpose()
        statevars.chains.append(sampler.get_chain()[:,:,:].T)
        statevars.lnprob.append(sampler.get_log_prob(flat=True))
    statevars.ar /= statevars.ensembles

    statevars.pcomplete = statevars.ncomplete/float(statevars.totsteps) * 100
    statevars.rate = (statevars.checkinterval*statevars.nwalkers*statevars.ensembles) / statevars.interval

    if statevars.ensembles < 3:
        # if less than 3 ensembles then GR between ensembles does
        # not work so just calculate it on the last sampler
        statevars.tchains = sampler.chain.transpose()

    # Must have completed at least 5% or minsteps steps per walker before
    # attempting to calculate GR
    if statevars.pcomplete < minpercent and sampler.get_log_prob(flat=True).shape[0] <= minsteps*statevars.nwalkers:
        (statevars.ismixed, statevars.minafactor, statevars.maxarchange, statevars.maxgr,
            statevars.mintz) = 0, -1.0, np.inf, np.inf, -1.0
    else:
        (statevars.ismixed, afactor, archange, oac, gr, tz) \
            = convergence_calculate(statevars.tchains, statevars.chains,
                                    oldautocorrelation=statevars.oac, minAfactor=minAfactor, maxArchange=maxArchange,
                                    maxGR=maxGR, minTz=minTz)
        statevars.mintz = min(tz)
        statevars.maxgr = max(gr)
        statevars.minafactor = np.amin(afactor)
        statevars.maxarchange = np.amax(archange)
        statevars.oac = oac

        if statevars.burn_complete:
            statevars.autosamples.append(len(statevars.chains)*statevars.chains[0].shape[2])
            statevars.automean.append(np.mean(statevars.oac))
            statevars.automin.append(np.amin(statevars.oac))
            statevars.automax.append(np.amax(statevars.oac))

        if statevars.ismixed:
            statevars.mixcount += 1
        else:
            statevars.mixcount = 0

    if isnotebook():
        _status_message_NB(statevars)
    else:
        _status_message_CLI(statevars)


def _domcmc(input_tuple):
    """Function to be run in parallel on different CPUs
    Input is a tuple: first element is an emcee sampler object, second is an array of
    initial positions, third is number of steps to run before doing a convergence check
    """
    sampler = input_tuple[0]
    ipos = input_tuple[1]
    check_interval = input_tuple[2]
    sampler.run_mcmc(ipos, check_interval)

    return sampler


def mcmc(post, nwalkers=50, nrun=10000, ensembles=8, checkinterval=50, minAfactor=50, maxArchange=.07, burnAfactor=25,
         burnGR=1.03, maxGR=1.01, minTz=1000, minsteps=1000, minpercent=5, thin=1, serial=False, save=True,
         savename=None, proceed=False, proceedname=None):
    """Run MCMC
    Run MCMC chains using the emcee EnsambleSampler
    Args:
        post (radvel.posterior): radvel posterior object
        nwalkers (int): (optional) number of MCMC walkers
        nrun (int): (optional) number of steps to take
        ensembles (int): (optional) number of ensembles to run. Will be run
            in parallel on separate CPUs
        checkinterval (int): (optional) check MCMC convergence statistics every
            `checkinterval` steps
        minAfactor (float): Minimum autocorrelation time factor to deem chains as well-mixed and halt the MCMC run
        maxArchange (float): Maximum relative change in autocorrelation time to deem chains and well-mixed
        burnAfactor (float): Minimum autocorrelation time factor to stop burn-in period. Burn-in ends once burnGr
            or burnAfactor are reached.
        burnGR (float): (optional) Maximum G-R statistic to stop burn-in period. Burn-in ends once burnGr or
            burnAfactor are reached.
        maxGR (float): (optional) Maximum G-R statistic for chains to be deemed well-mixed and halt the MCMC run
        minTz (int): (optional) Minimum Tz to consider well-mixed
        minsteps (int): Minimum number of steps per walker before convergence tests are performed. Convergence checks
            will start after the minsteps threshold or the minpercent threshold has been hit.
        minpercent (float): Minimum percentage of total steps before convergence tests are performed. Convergence checks
            will start after the minsteps threshold or the minpercent threshold has been hit.
        thin (int): (optional) save one sample every N steps (default=1, save every sample)
        serial (bool): set to true if MCMC should be run in serial
        save (bool): set to true to save MCMC chains that can be continued in a future run
        savename (string): location of h5py file where MCMC chains will be saved for future use
        proceed (bool): set to true to continue a previously saved run
        proceedname (string): location of h5py file with previously MCMC run chains
    Returns:
        DataFrame: DataFrame containing the MCMC samples
    """

    try:
        if save and savename is None:
            raise ValueError('save set to true but no savename provided')

        if save:
            h5f = h5py.File(savename, 'a')

        if proceed:
            if proceedname is None:
                raise ValueError('proceed set to true but no proceedname provided')
            else:
                h5p = h5py.File(savename, 'r')
                msg = 'Loading chains and run information from previous MCMC'
                print(msg)
            if len(h5p.keys()) != (3*ensembles + 6):
                raise ValueError('number of ensembles must be equal to that from previous run: {}'.format(((len(h5f.keys()) - 6)/3)))
            statevars.prechains = []
            statevars.prelog_probs = []
            statevars.preaccepted = []
            statevars.preburned = h5p['burned'][0]
            statevars.minafactor = h5p['crit'][0]
            statevars.maxarchange = h5p['crit'][1]
            statevars.mintz = h5p['crit'][2]
            statevars.maxgr = h5p['crit'][3]
            statevars.autosamples = list(h5p['autosample'])
            statevars.automin = list(h5p['automin'])
            statevars.automean = list(h5p['automean'])
            statevars.automax = list(h5p['automax'])
            for i in range(0,int((len(h5p.keys()) - 6)/3)):
                str_chain = str(i) + '_chain'
                str_log_prob = str(i) + '_log_prob'
                str_accepted = str(i) + '_accepted'
                statevars.prechains.append(h5p[str_chain])
                statevars.prelog_probs.append(h5p[str_log_prob])
                statevars.preaccepted.append(h5p[str_accepted])

        # check if one or more likelihoods are GPs
        if isinstance(post.likelihood, radvel.likelihood.CompositeLikelihood):
            check_gp = [like for like in post.likelihood.like_list if isinstance(like, radvel.likelihood.GPLikelihood)]
        else:
            check_gp = isinstance(post.likelihood, radvel.likelihood.GPLikelihood)

        np_info = np.__config__.blas_opt_info
        if 'extra_link_args' in np_info.keys() \
         and check_gp \
         and ('-Wl,Accelerate' in np_info['extra_link_args']) \
         and serial == False:
            print("WARNING: Parallel processing with Gaussian Processes will not work with your current"
                        + " numpy installation. See radvel.readthedocs.io/en/latest/OSX-multiprocessing.html"
                        + " for more details. Running in serial with " + str(ensembles) + " ensembles.")
            serial = True

        statevars.ensembles = ensembles
        statevars.nwalkers = nwalkers
        statevars.checkinterval = checkinterval - 1

        nrun = int(nrun)

        # Get an initial array value
        pi = post.get_vary_params()
        statevars.ndim = pi.size

        if nwalkers < 2*statevars.ndim:
            print("WARNING: Number of walkers is less than 2 times number of free parameters. Adjusting number of walkers to {}".format(2*statevars.ndim))
            statevars.nwalkers = 2*statevars.ndim

        # set up perturbation size
        pscales = []
        for par in post.list_vary_params():
            val = post.params[par].value
            if post.params[par].mcmcscale is None:
                if par.startswith('per'):
                    pscale = np.abs(val * 1e-5*np.log10(val))
                elif par.startswith('logper'):
                    pscale = np.abs(1e-5 * val)
                elif par.startswith('tc'):
                    pscale = 0.1
                else:
                    pscale = np.abs(0.10 * val)
                post.params[par].mcmc_scale = pscale
            else:
                pscale = post.params[par].mcmcscale
            pscales.append(pscale)
        pscales = np.array(pscales)

        statevars.samplers = []
        statevars.samples = []
        statevars.initial_positions = []
        for e in range(ensembles):
            pi = post.get_vary_params()
            p0 = np.vstack([pi]*statevars.nwalkers)
            p0 += [np.random.rand(statevars.ndim)*pscales for i in range(statevars.nwalkers)]
            if not proceed:
                statevars.initial_positions.append(p0)
            else:
                statevars.initial_positions.append(statevars.prechains[i][-1,:,:])
            statevars.samplers.append(emcee.EnsembleSampler(statevars.nwalkers, statevars.ndim, post.logprob_array,
                                                                threads=1))

        if proceed:
            for i, sampler in enumerate(statevars.samplers):
                sampler.backend.grow(statevars.prechains[i].shape[0], None)
                sampler.backend.chain = statevars.prechains[i]
                sampler.backend.log_prob = statevars.prelog_probs[i]
                sampler.backend.accepted = statevars.preaccepted[i]
                sampler.backend.iteration = statevars.prechains[i].shape[0]

        num_run = int(np.round(nrun / (checkinterval -1)))
        statevars.totsteps = nrun*statevars.nwalkers*statevars.ensembles
        statevars.mixcount = 0
        statevars.ismixed = 0
        if proceed == True and statevars.preburned != 0:
            statevars.burn_complete = True
            statevars.nburn = statevars.preburned
        else:
            statevars.burn_complete = False
            statevars.nburn = 0
        statevars.ncomplete = statevars.nburn
        statevars.pcomplete = 0
        statevars.rate = 0
        statevars.ar = 0
        statevars.minAfactor = -1
        statevars.maxArchange = np.inf
        statevars.mintz = -1
        statevars.maxgr = np.inf
        statevars.t0 = time.time()

        for r in range(num_run):
            t1 = time.time()
            mcmc_input_array = []
            for i, sampler in enumerate(statevars.samplers):
                if sampler.iteration <= 1 or statevars.proceed_started == 0:
                    p1 = statevars.initial_positions[i]
                    statevars.proceed_started = 1
                else:
                    p1 = sampler.get_last_sample()
                for sample in sampler.sample(p1, store=True):
                    mcmc_input = (sampler, p1, (checkinterval - 1))
                    mcmc_input_array.append(mcmc_input)

            if serial:
                statevars.samplers = []
                for i in range(ensembles):
                    result = _domcmc(mcmc_input_array[i])
                    statevars.samplers.append(result)
            else:
                pool = mp.Pool(statevars.ensembles)
                statevars.samplers = pool.map(_domcmc, mcmc_input_array)
                pool.close()  # terminates worker processes once all work is done
                pool.join()   # waits for all processes to finish before proceeding

            t2 = time.time()
            statevars.interval = t2 - t1

            convergence_check(minAfactor=minAfactor, maxArchange=maxArchange, maxGR=maxGR, minTz=minTz,
                          minsteps=minsteps, minpercent=minpercent)

            if save==True:
                for i, sampler in enumerate(statevars.samplers):
                    str_chain = str(i) + '_chain'
                    str_log_prob = str(i) + '_log_prob'
                    str_accepted = str(i) + '_accepted'
                    if str_chain in h5f.keys():
                        del h5f[str_chain]
                    if str_log_prob in h5f.keys():
                        del h5f[str_log_prob]
                    if str_accepted in h5f.keys():
                        del h5f[str_accepted]
                    if 'crit' in h5f.keys():
                        del h5f['crit']
                    if 'autosample' in h5f.keys():
                        del h5f['autosample']
                    if 'automin' in h5f.keys():
                        del h5f['automin']
                    if 'automean' in h5f.keys():
                        del h5f['automean']
                    if 'automax' in h5f.keys():
                        del h5f['automax']
                    if 'burned' in h5f.keys():
                        del h5f['burned']
                    h5f.create_dataset(str_chain, data=sampler.get_chain())
                    h5f.create_dataset(str_log_prob, data=sampler.get_log_prob())
                    h5f.create_dataset(str_accepted, data=sampler.backend.accepted)
                    h5f.create_dataset('crit', data=[statevars.minafactor, statevars.maxarchange, statevars.mintz,
                                                     statevars.maxgr])
                    h5f.create_dataset('autosample', data=statevars.autosamples)
                    h5f.create_dataset('automin', data=statevars.automin)
                    h5f.create_dataset('automean', data=statevars.automean)
                    h5f.create_dataset('automax', data=statevars.automax)
                    if statevars.burn_complete==True:
                        h5f.create_dataset('burned', data=[statevars.nburn])
                    else:
                        h5f.create_dataset('burned', data=[0])

            # Burn-in complete after maximum G-R statistic first reaches burnGR or minAfactor reaches burnAfactor
            # reset samplers
            if not statevars.burn_complete and (statevars.maxgr <= burnGR or burnAfactor <= statevars.minafactor):
                for i, sampler in enumerate(statevars.samplers):
                    statevars.initial_positions[i] = sampler.get_last_sample()
                    sampler.reset()
                    statevars.samplers[i] = sampler
                msg = (
                    "\nDiscarding burn-in now that the chains are marginally "
                    "well-mixed\n"
                )
                print(msg)
                statevars.nburn = statevars.ncomplete
                statevars.burn_complete = True

            if statevars.mixcount >= 5:
                tf = time.time()
                tdiff = tf - statevars.t0
                tdiff,units = utils.time_print(tdiff)
                msg = (
                    "\nChains are well-mixed after {:d} steps! MCMC completed in "
                    "{:3.1f} {:s}"
                ).format(statevars.ncomplete, tdiff, units)
                _closescr()
                print(msg)
                break

        print("\n")
        if statevars.ismixed and statevars.mixcount < 5:
            msg = (
                "MCMC: WARNING: chains did not pass 5 consecutive convergence "
                "tests. They may be marginally well=mixed."
            )
            _closescr()
            print(msg)
        elif not statevars.ismixed:
            msg = (
                "MCMC: WARNING: chains did not pass convergence tests. They are "
                "likely not well-mixed."
            )
            _closescr()
            print(msg)

        preshaped = np.dstack(statevars.chains)
        df = pd.DataFrame(
            preshaped.reshape(preshaped.shape[0], preshaped.shape[1]*preshaped.shape[2]).transpose(),
            columns=post.list_vary_params())
        df['lnprobability'] = np.hstack(statevars.lnprob)
        df = df.iloc[::thin]

        statevars.factor = [minAfactor] * len(statevars.autosamples)

        return df

    except KeyboardInterrupt:
        curses.endwin()


def convergence_calculate(pars0, chains, oldautocorrelation, minAfactor, maxArchange, minTz, maxGR):
    """Calculate Convergence Criterion

    Calculates the Gelman-Rubin statistic, autocorrelation time factor,
    relative change in autocorrellation time, and the number of
    independent draws for each parameter, as defined by Ford et
    al. (2006) (http://adsabs.harvard.edu/abs/2006ApJ...642..505F).
    The chain is considered well-mixed if all parameters have a
    Gelman-Rubin statistic of <= 1.03, the min autocorrelation time factor >= 75,
    a max relative change in autocorrelation time <= .01, and >= 1000 independent draws.

    Args:
        pars0 (array): A 3 dimensional array (NPARS,NSTEPS,NCHAINS) of
            parameter values
        chains (array): A 3 dimensional array of parameter values shaped to calculate
            autocorrelation time
        oldautocorrelation (float): previously calculated autocorrelation time
        minAfactor (float): minimum autocorrelation
            time factor to consider well-mixed
        maxArchange (float): maximum relative change in
            autocorrelation time to consider well-mixed
        minTz (int): minimum Tz to consider well-mixed
        maxGR (float): maximum Gelman-Rubin statistic to
            consider well-mixed
    Returns:
        tuple: tuple containing:
            ismixed (bool):
                Are the chains well-mixed?
            afactor (array):
                A matrix containing the
                autocorrelation time factor for each parameter and ensemble combination
            archange (matrix):
                A matrix containing the relative
                change in the autocorrelation time factor for each parameter and ensemble combination
            autocorrelation (matrix):
                A matrix containing the autocorrelation time for each parameter and ensemble combination
            gelmanrubin (array):
                An NPARS element array containing the
                Gelman-Rubin statistic for each parameter (equation
                25)
            Tz (array):
                An NPARS element array containing the number
                of independent draws for each parameter (equation 26)

    History:
        2010/03/01:
            Written: Jason Eastman - The Ohio State University
        2012/10/08:
            Ported to Python by BJ Fulton - University of Hawaii,
            Institute for Astronomy
        2016/04/20:
            Adapted for use in RadVel. Removed "angular" parameter.
        2019/10/24:
            Adapted to calculate and consider autocorrelation times
    """

    pars = pars0.copy() # don't modify input parameters

    sz = pars.shape
    msg = 'MCMC: GELMAN_RUBIN: ERROR: pars must have 3 dimensions'
    assert pars.ndim == 3, msg

    npars = float(sz[0])
    nsteps = float(sz[1])
    nchains = float(sz[2])

    msg = 'MCMC: GELMAN_RUBIN: ERROR: NSTEPS must be greater than 1'
    assert nsteps > 1, msg

    # Equation 21: W(z) in Ford 2006
    variances = np.var(pars,axis=1, dtype=np.float64)
    meanofvariances = np.mean(variances,axis=1)
    withinChainVariances = np.mean(variances, axis=1)

    # Equation 23: B(z) in Ford 2006
    means = np.mean(pars,axis=1)
    betweenChainVariances = np.var(means,axis=1, dtype=np.float64) * nsteps
    varianceofmeans = np.var(means,axis=1, dtype=np.float64) / (nchains-1)
    varEstimate = (
        (1.0 - 1.0/nsteps) * withinChainVariances
        + 1.0 / nsteps * betweenChainVariances
    )

    bz = varianceofmeans * nsteps

    # Equation 24: varhat+(z) in Ford 2006
    varz = (nsteps-1.0)/bz + varianceofmeans

    # Equation 25: Rhat(z) in Ford 2006
    gelmanrubin = np.sqrt(varEstimate/withinChainVariances)

    # Equation 26: T(z) in Ford 2006
    vbz = varEstimate / bz
    tz = nchains*nsteps*vbz[vbz < 1]
    if tz.size == 0:
        tz = [-1]

    chains = np.dstack(chains)
    chains = np.swapaxes(chains, 0, 2)

    autocorrelation = emcee.autocorr.integrated_time(chains, tol = 0)

    afactor = np.divide(chains.shape[0], autocorrelation)

    archange = np.divide(np.abs(np.subtract(autocorrelation, oldautocorrelation)), oldautocorrelation)

    # well-mixed criteria
    ismixed = min(tz) > minTz and max(gelmanrubin) < maxGR and np.amin(afactor) > minAfactor and np.amax(archange) < maxArchange

    return (ismixed, afactor, archange, autocorrelation, gelmanrubin, tz)<|MERGE_RESOLUTION|>--- conflicted
+++ resolved
@@ -22,14 +22,9 @@
         self.automean = []
         self.automin = []
         self.automax = []
-<<<<<<< HEAD
 
     def reset(self):
         self.__init__()
-=======
-        self.proceed_started = 0
-        pass
->>>>>>> 34c74c70
 
 statevars = StateVars()
 
