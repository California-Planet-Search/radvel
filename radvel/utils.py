--- conflicted
+++ resolved
@@ -421,8 +421,7 @@
         P (float): Orbital period [days]
         Mtotal (float): Mass of star + mass of planet [Msun]
         e (float): eccentricity
-<<<<<<< HEAD
-        Msini_units (Optional[str]): Units of Msini {'earth','jupiter'} 
+        Msini_units (Optional[str]): Units of Msini {'earth','jupiter'}
             default: 'jupiter'
 
     Returns:
@@ -437,13 +436,6 @@
     e = np.array(e)
 
     P = (P * u.d).to(u.year).value
-=======
-        Msini_units (string): Units of returned Msini. Must be 'earth', or 'jupiter' (default 'jupiter')
-
-    Returns:
-        float: Doppler semi-amplitude [m/s]
-    """
->>>>>>> 94454832
     if Msini_units.lower() == 'jupiter':
         pass 
     elif Msini_units.lower() == 'earth':
@@ -516,28 +508,14 @@
 
 
 def density(mass, radius, MR_units='earth'):
-<<<<<<< HEAD
     """Compute density from mass and radius
 
     Args:
         mass (float): mass [MR_units]
         radius (float): radius [MR_units]
-        MR_units (Optional[str]): Units of Msini {'earth','jupiter'} 
-            default: 'earth'
-
-    Returns:
-        float: density [g/cc
-=======
-    """Calculate planet density
-
-    Args:
-        mass (float): mass, units = MR_units
-        radius (float): radius, units = MR_units
         MR_units (string): (optional) units of mass and radius. Must be 'earth', or 'jupiter' (default 'earth').
 
-    Returns:
         float: density in g/cc
->>>>>>> 94454832
     """
 
     mass = np.array(mass)
