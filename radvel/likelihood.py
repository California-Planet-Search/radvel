import numpy as np
import radvel.model
from radvel import gp
from scipy.linalg import cho_factor, cho_solve
import warnings


_has_celerite = gp._try_celerite()
if _has_celerite:
    import celerite


def custom_formatwarning(msg, *args, **kwargs):
    # ignore everything except the message
    return str(msg) + '\n'


warnings.formatwarning = custom_formatwarning


class Likelihood(object):
    """
    Generic Likelihood
    """
    def __init__(self, model, x, y, yerr, extra_params=[], decorr_params=[],
                 decorr_vectors=[]):
        self.model = model
        self.params = model.params
        self.x = np.array(x)  # Variables must be arrays.
        self.y = np.array(y)  # Pandas data structures lead to problems.
        self.yerr = np.array(yerr)
        self.dvec = [np.array(d) for d in decorr_vectors]
        for key in extra_params:
            self.params[key] = radvel.model.Parameter(value=np.nan)
        for key in decorr_params:
            self.params[key] = radvel.model.Parameter(value=0.0)
        self.uparams = None

        self.params_order = self.list_vary_params()

    def __repr__(self):
        s = ""
        if self.uparams is None:
            s += "{:<20s}{:>15s}{:>10s}\n".format(
                'parameter', 'value', 'vary'
                )
            keys = self.params.keys()
            for key in keys:
                vstr = str(self.params[key].vary)
                if (key.startswith('tc') or key.startswith('tp')) and self.params[key].value > 1e6:
                    par = self.params[key].value - 2450000
                else:
                    par = self.params[key].value

                s += "{:20s}{:15g} {:>10s}\n".format(
                    key, par, vstr
                     )
        else:
            s = ""
            s += "{:<20s}{:>15s}{:>10s}{:>10s}\n".format(
                'parameter', 'value', '+/-', 'vary'
                )
            keys = self.params.keys()
            for key in keys:
                vstr = str(self.params[key].vary)
                if key in self.uparams.keys():
                    err = self.uparams[key]
                else:
                    err = 0
                if (key.startswith('tc') or key.startswith('tp')) and \
                        self.params[key].value > 1e6:
                    par = self.params[key].value - 2450000
                else:
                    par = self.params[key].value

                s += "{:20s}{:15g}{:10g}{:>10s}\n".format(
                    key, par, err, vstr
                     )
        return s

    def set_vary_params(self, param_values_array):
        param_values_array = list(param_values_array)
        i = 0
        for key in self.list_vary_params():
            self.params[key].value = param_values_array[i]
            i += 1
        assert i == len(param_values_array), \
            "Length of array must match number of varied parameters"

    def get_vary_params(self):
        params_array = []
        for key in self.list_vary_params():
            if self.params[key].vary:
                params_array += [self.params[key].value]
        params_array = np.array(params_array)
        return params_array

    def list_vary_params(self):
        keys = self.list_params()

        return [key for key in keys if self.params[key].vary]

    def list_params(self):
        try:
            keys = self.params_order
        except AttributeError:
            keys = list(self.params.keys())
            self.params_order = keys
        return keys

    def residuals(self):
        return self.y - self.model(self.x)

    def neglogprob(self):
        return -1.0 * self.logprob()

    def neglogprob_array(self, params_array):
        return -self.logprob_array(params_array)

    def logprob_array(self, params_array):
        self.set_vary_params(params_array)
        _logprob = self.logprob()
        return _logprob

    def bic(self):
        """
        Calculate the Bayesian information criterion

        Returns:
            float: BIC
        """

        n = len(self.y)
        k = len(self.get_vary_params())
        _bic = np.log(n) * k - 2.0 * self.logprob()
        return _bic

    def aic(self):
        """
        Calculate the Aikike information criterion
        The Small Sample AIC (AICC) is returned because for most RV data sets n < 40 * k
        (see Burnham & Anderson 2002 S2.4).

        Returns:
            float: AICC
        """

        n = len(self.y)
        k = len(self.get_vary_params())
        aic = - 2.0 * self.logprob() + 2.0 * k
        # Small sample correction
        _aicc = aic
        denom = (n - k - 1.0)
        if denom > 0:
            _aicc += (2.0 * k * (k + 1.0)) / denom
        else:
            print("Warning: The number of free parameters is greater than or equal to")
            print("         the number of data points. The AICc comparison calculations")
            print("         will fail in this case.")
            _aicc = np.inf
        return _aicc


class CompositeLikelihood(Likelihood):
    """Composite Likelihood

    A thin wrapper to combine multiple `Likelihood`
    objects. One `Likelihood` applies to a dataset from
    a particular instrument.

    Args:
        like_list (list): list of `radvel.likelihood.RVLikelihood` objects
    """
    def __init__(self, like_list):
        self.nlike = len(like_list)

        like0 = like_list[0]
        params = like0.params
        self.model = like0.model
        self.x = like0.x
        self.y = like0.y
        self.yerr = like0.yerr
        self.telvec = like0.telvec
        self.extra_params = like0.extra_params
        self.suffixes = like0.suffix
        self.uparams = like0.uparams

        for i in range(1, self.nlike):
            like = like_list[i]

            self.x = np.append(self.x, like.x)
            self.y = np.append(self.y, like.y - like.params[like.gamma_param].value)
            self.yerr = np.append(self.yerr, like.yerr)
            self.telvec = np.append(self.telvec, like.telvec)
            self.extra_params = np.append(self.extra_params, like.extra_params)
            self.suffixes = np.append(self.suffixes, like.suffix)
            try:
                self.uparams = self.uparams.update(like.uparams)
            except AttributeError:
                self.uparams = None

            assert like.model is like0.model, \
                "Likelihoods must use the same model"

            for k in like.params:
                if k in params:
                    assert like.params[k]._equals(params[k]), "Name={} {} != {}".format(k, like.params[k], params[k])
                else:
                    params[k] = like.params[k]

        self.extra_params = list(set(self.extra_params))
        self.params = params
        self.like_list = like_list

    def logprob(self):
        """
        See `radvel.likelihood.RVLikelihood.logprob`
        """
        _logprob = 0
        for like in self.like_list:
            _logprob += like.logprob()
        return _logprob

    def residuals(self):
        """
        See `radvel.likelihood.RVLikelihood.residuals`
        """

        res = self.like_list[0].residuals()
        for like in self.like_list[1:]:
            res = np.append(res, like.residuals())

        return res

    def errorbars(self):
        """
        See `radvel.likelihood.RVLikelihood.errorbars`
        """
        err = self.like_list[0].errorbars()
        for like in self.like_list[1:]:
            err = np.append(err, like.errorbars())

        return err


class RVLikelihood(Likelihood):
    """RV Likelihood

    The Likelihood object for a radial velocity dataset

    Args:
        model (radvel.model.RVModel): RV model object
        t (array): time array
        vel (array): array of velocities
        errvel (array): array of velocity uncertainties
        suffix (string): suffix to identify this Likelihood object
           useful when constructing a `CompositeLikelihood` object.

    """
    def __init__(self, model, t, vel, errvel, suffix='', decorr_vars=[],
                 decorr_vectors=[], **kwargs):
        self.gamma_param = 'gamma'+suffix
        self.jit_param = 'jit'+suffix
        self.extra_params = [self.gamma_param, self.jit_param]

        if suffix.startswith('_'):
            self.suffix = suffix[1:]
        else:
            self.suffix = suffix

        self.telvec = np.array([self.suffix]*len(t))

        self.decorr_params = []
        self.decorr_vectors = decorr_vectors
        if len(decorr_vars) > 0:
            self.decorr_params += ['c1_'+d+suffix for d in decorr_vars]

        super(RVLikelihood, self).__init__(
            model, t, vel, errvel, extra_params=self.extra_params,
            decorr_params=self.decorr_params, decorr_vectors=self.decorr_vectors
            )

    def residuals(self):
        """Residuals

        Data minus model
        """
        mod = self.model(self.x)

<<<<<<< HEAD
        if self.params[self.gamma_param].linear and not self.params[self.gamma_param].vary:
            ztil = np.sum((self.y - mod)/(self.yerr**2 + self.params[self.jit_param].value**2)) / \
                   np.sum(1/(self.yerr**2 + self.params[self.jit_param].value**2))
            if np.isnan(ztil):
                 ztil = 0.0
            self.params[self.gamma_param].value = ztil

=======
>>>>>>> cd421839
        res = self.y - self.params[self.gamma_param].value - mod

        if len(self.decorr_params) > 0:
            for parname in self.decorr_params:
                var = parname.split('_')[1]
                pars = []
                for par in self.decorr_params:
                    if var in par:
                        pars.append(self.params[par].value)
                pars.append(0.0)
                if np.isfinite(self.decorr_vectors[var]).all():
                    vec = self.decorr_vectors[var] - np.mean(self.decorr_vectors[var])
                    p = np.poly1d(pars)
                    res -= p(vec)
        return res

    def errorbars(self):
        """
        Return uncertainties with jitter added
        in quadrature.

        Returns:
            array: uncertainties

        """
        return np.sqrt(self.yerr**2 + self.params[self.jit_param].value**2)

    def logprob(self):
        """
        Return log-likelihood given the data and model.
        Priors are not applied here.

        Returns:
            float: Natural log of likelihood
        """

        sigma_jit = self.params[self.jit_param].value
        residuals = self.residuals()
        loglike = loglike_jitter(residuals, self.yerr, sigma_jit)

<<<<<<< HEAD
        if self.params[self.gamma_param].linear and not self.params[self.gamma_param].vary:
            sigz = 1/np.sum(1 / (self.yerr**2 + sigma_jit**2))
            loglike += np.log(np.sqrt(2 * np.pi * sigz))

=======
>>>>>>> cd421839
        return loglike


class GPLikelihood(RVLikelihood):
    """GP Likelihood

    The Likelihood object for a radial velocity dataset modeled with a GP

    Args:
        model (radvel.model.GPModel): GP model object
        t (array): time array
        vel (array): array of velocities
        errvel (array): array of velocity uncertainties
        hnames (list of string): keys corresponding to radvel.Parameter
           objects in model.params that are GP hyperparameters
        suffix (string): suffix to identify this Likelihood object;
           useful when constructing a `CompositeLikelihood` object
    """
    def __init__(self, model, t, vel, errvel,
                 hnames=['gp_per', 'gp_perlength', 'gp_explength', 'gp_amp'],
                 suffix='', kernel_name="QuasiPer", **kwargs):

        self.suffix = suffix
        super(GPLikelihood, self).__init__(
              model, t, vel, errvel, suffix=self.suffix,
              decorr_vars=[], decorr_vectors={}
            )
        assert kernel_name in gp.KERNELS.keys(), \
            'GP Kernel not recognized: ' + kernel_name + '\n' + \
            'Available kernels: ' + str(gp.KERNELS.keys())

        self.hnames = hnames  # list of string names of hyperparameters
        self.hyperparams = {k: self.params[k] for k in self.hnames}

        self.kernel_call = getattr(gp, kernel_name + "Kernel")
        self.kernel = self.kernel_call(self.hyperparams)

        self.kernel.compute_distances(self.x, self.x)
        self.N = len(self.x)

    def update_kernel_params(self):
        """ Update the Kernel object with new values of the hyperparameters
        """
        for key in self.list_vary_params():
            if key in self.hnames:
                hparams_key = key.split('_')
                hparams_key = hparams_key[0] + '_' + hparams_key[1]
                self.kernel.hparams[hparams_key].value = self.params[key].value

    def _resids(self):
        """Residuals for internal GP calculations

        Data minus orbit model. For internal use in GP calculations ONLY.
        """
        res = self.y - self.params[self.gamma_param].value - self.model(self.x)
        return res

    def residuals(self):
        """Residuals

        Data minus (orbit model + predicted mean of GP noise model). For making GP plots.
        """
        mu_pred, _ = self.predict(self.x)
        res = self.y - self.params[self.gamma_param].value - self.model(self.x) - mu_pred
        return res

    def logprob(self):
        """
        Return GP log-likelihood given the data and model.

        log-likelihood is computed using Cholesky decomposition as:

        .. math::

           lnL = -0.5r^TK^{-1}r - 0.5ln[det(K)] - 0.5N*ln(2pi)

        where r = vector of residuals (GPLikelihood._resids),
        K = covariance matrix, and N = number of datapoints.

        Priors are not applied here.
        Constant has been omitted.

        Returns:
            float: Natural log of likelihood

        """
        # update the Kernel object hyperparameter values
        self.update_kernel_params()

        r = self._resids()

        self.kernel.compute_covmatrix(self.errorbars())

        K = self.kernel.covmatrix

        # solve alpha = inverse(K)*r
        try:
            alpha = cho_solve(cho_factor(K),r)

            # compute determinant of K
            (s,d) = np.linalg.slogdet(K)

            # calculate likelihood
            like = -.5 * (np.dot(r, alpha) + d + self.N*np.log(2.*np.pi))

            return like

        except (np.linalg.linalg.LinAlgError, ValueError):
            warnings.warn("Non-positive definite kernel detected.", RuntimeWarning)
            return -np.inf

    def predict(self, xpred):
        """ Realize the GP using the current values of the hyperparameters at values x=xpred.
            Used for making GP plots.

            Args:
                xpred (np.array): numpy array of x values for realizing the GP
            Returns:
                tuple: tuple containing:
                    np.array: the numpy array of predictive means \n
                    np.array: the numpy array of predictive standard deviations
        """

        self.update_kernel_params()

        r = np.array([self._resids()]).T

        self.kernel.compute_distances(self.x, self.x)
        K = self.kernel.compute_covmatrix(self.errorbars())

        self.kernel.compute_distances(xpred, self.x)
        Ks = self.kernel.compute_covmatrix(0.)

        L = cho_factor(K)
        alpha = cho_solve(L, r)
        mu = np.dot(Ks, alpha).flatten()

        self.kernel.compute_distances(xpred, xpred)
        Kss = self.kernel.compute_covmatrix(0.)
        B = cho_solve(L, Ks.T)
        var = np.array(np.diag(Kss - np.dot(Ks, B))).flatten()
        stdev = np.sqrt(var)

        # set the default distances back to their regular values
        self.kernel.compute_distances(self.x, self.x)

        return mu, stdev


class CeleriteLikelihood(GPLikelihood):
    """Celerite GP Likelihood

    The Likelihood object for a radial velocity dataset modeled with a GP
    whose kernel is an approximation to the quasi-periodic kernel.

    See celerite.readthedocs.io and Foreman-Mackey et al. 2017. AJ, 154, 220
    (equation 56) for more details.

    See `radvel/example_planets/k2-131_celerite.py` for an example of a setup
    file that uses this Likelihood object.

    Args:
        model (radvel.model.RVModel): RVModel object
        t (array): time array
        vel (array): array of velocities
        errvel (array): array of velocity uncertainties
        hnames (list of string): keys corresponding to radvel.Parameter
           objects in model.params that are GP hyperparameters
        suffix (string): suffix to identify this Likelihood object;
           useful when constructing a `CompositeLikelihood` object
    """

    def __init__(self, model, t, vel, errvel, hnames, suffix='', **kwargs):

        super(CeleriteLikelihood, self).__init__(
            model, t, vel, errvel, hnames,
            suffix=suffix, kernel_name='Celerite'
        )

        # Sort inputs in time order. Required for celerite calculations.
        order = np.argsort(self.x)
        self.x = self.x[order]
        self.y = self.y[order]
        self.yerr = self.yerr[order]
        self.N = len(self.x)

    def logprob(self):

        self.update_kernel_params()

        try:
            solver = self.kernel.compute_covmatrix(self.errorbars())

            # calculate log likelihood
            lnlike = -0.5 * (solver.dot_solve(self._resids()) + solver.log_determinant() + self.N*np.log(2.*np.pi))

            return lnlike

        except celerite.solver.LinAlgError:
            warnings.warn("Non-positive definite kernel detected.", RuntimeWarning)
            return -np.inf

    def predict(self,xpred):
        """ Realize the GP using the current values of the hyperparameters at values x=xpred.
            Used for making GP plots. Wrapper for `celerite.GP.predict()`.

            Args:
                xpred (np.array): numpy array of x values for realizing the GP
            Returns:
                tuple: tuple containing:
                    np.array: numpy array of predictive means \n
                    np.array: numpy array of predictive standard deviations
        """

        self.update_kernel_params()

        B = self.kernel.hparams['gp_B'].value
        C = self.kernel.hparams['gp_C'].value
        L = self.kernel.hparams['gp_L'].value
        Prot = self.kernel.hparams['gp_Prot'].value

        # build celerite kernel with current values of hparams
        kernel = celerite.terms.JitterTerm(
                log_sigma = np.log(self.params[self.jit_param].value)
                )

        kernel += celerite.terms.RealTerm(
            log_a=np.log(B*(1+C)/(2+C)),
            log_c=np.log(1/L)
        )

        kernel += celerite.terms.ComplexTerm(
            log_a=np.log(B/(2+C)),
            log_b=-np.inf,
            log_c=np.log(1/L),
            log_d=np.log(2*np.pi/Prot)
        )

        gp = celerite.GP(kernel)
        gp.compute(self.x, self.yerr)
        mu, var = gp.predict(self._resids(), xpred, return_var=True)

        stdev = np.sqrt(var)

        return mu, stdev


def loglike_jitter(residuals, sigma, sigma_jit):
    """
    Log-likelihood incorporating jitter

    See equation (1) in Howard et al. 2014. Returns loglikelihood, where
    sigma**2 is replaced by sigma**2 + sigma_jit**2. It penalizes
    excessively large values of jitter

    Args:
        residuals (array): array of residuals
        sigma (array): array of measurement errors
        sigma_jit (float): jitter

    Returns:
        float: log-likelihood
    """
    sum_sig_quad = sigma**2 + sigma_jit**2
    penalty = np.sum( np.log( np.sqrt( 2 * np.pi * sum_sig_quad ) ) )
    chi2 = np.sum(residuals**2 / sum_sig_quad)
    loglike = -0.5 * chi2 - penalty

    return loglike<|MERGE_RESOLUTION|>--- conflicted
+++ resolved
@@ -287,7 +287,6 @@
         """
         mod = self.model(self.x)
 
-<<<<<<< HEAD
         if self.params[self.gamma_param].linear and not self.params[self.gamma_param].vary:
             ztil = np.sum((self.y - mod)/(self.yerr**2 + self.params[self.jit_param].value**2)) / \
                    np.sum(1/(self.yerr**2 + self.params[self.jit_param].value**2))
@@ -295,8 +294,6 @@
                  ztil = 0.0
             self.params[self.gamma_param].value = ztil
 
-=======
->>>>>>> cd421839
         res = self.y - self.params[self.gamma_param].value - mod
 
         if len(self.decorr_params) > 0:
@@ -337,13 +334,10 @@
         residuals = self.residuals()
         loglike = loglike_jitter(residuals, self.yerr, sigma_jit)
 
-<<<<<<< HEAD
         if self.params[self.gamma_param].linear and not self.params[self.gamma_param].vary:
             sigz = 1/np.sum(1 / (self.yerr**2 + sigma_jit**2))
             loglike += np.log(np.sqrt(2 * np.pi * sigz))
 
-=======
->>>>>>> cd421839
         return loglike
 
 
