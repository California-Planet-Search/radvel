--- conflicted
+++ resolved
@@ -10,9 +10,7 @@
 if _has_celerite:
     import celerite
 
-
-<<<<<<< HEAD
-=======
+    
 def custom_formatwarning(msg, *args, **kwargs):
     # ignore everything except the message
     return str(msg) + '\n'
@@ -21,7 +19,6 @@
 warnings.formatwarning = custom_formatwarning
 
 
->>>>>>> 578064ea
 class Likelihood(object):
     """
     Generic Likelihood
