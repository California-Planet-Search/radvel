from __future__ import absolute_import

# turn off numpy multithreading
import os
os.environ['MKL_NUM_THREADS'] = '1'
os.environ['NUMEXPR_NUM_THREADS'] = '1'
os.environ['OMP_NUM_THREADS'] = '1'

# pre-import the big packages to avoid some warnings
import emcee     # producing ABC warning
import nbsphinx  # producing ABC warning

from .model import *
from .likelihood import *
from . import posterior
from .mcmc import *
from .prior import *
from .utils import *
from .report import *
from .fitting import *
from .plot import *

import warnings
warnings.filterwarnings("ignore")

def _custom_warningfmt(msg, *a, **b):
    return "WARNING:", str(msg) + '\n'

__all__ = ['model', 'likelihood', 'posterior', 'mcmc', 'prior', 'utils',
         'fitting', 'report', 'cli', 'driver', 'gp']

<<<<<<< HEAD
__version__ = '1.4.0'
=======
__version__ = '1.3.8'
>>>>>>> af9a6bb8
__spec__ = __name__
__package__ = __path__[0]

MODULEDIR, filename = os.path.split(__file__)
DATADIR = os.path.join(sys.prefix, 'radvel_example_data')
if not os.path.isdir(DATADIR):
    warnings.warn("Could not find radvel_example_data directory in {}".format(sys.prefix),
                  ImportWarning)
    trydir = os.path.join(os.environ['HOME'], '.local', 'radvel_example_data')
    if os.path.isdir(trydir):
        warnings.warn("Found radvel_example_data in ~/.local", ImportWarning)
        DATADIR = trydir
    else:
        warnings.warn("Failed to locate radvel_example_data directory. Example setup files will not work.",
                      ImportWarning)

# tell python how to pickle methods and fucntions; necessary for running MCMC in multi-
#  threaded mode.


def _pickle_method(method):
    func_name = method.im_func.__name__
    obj = method.im_self
    cls = method.im_class
    return _unpickle_method, (func_name, obj, cls)


def _unpickle_method(func_name, obj, cls):
    for cls in cls.mro():
        try:
            func = cls.__dict__[func_name]
        except KeyError:
            pass
        else:
            break
    return func.__get__(obj, cls)


if sys.version_info[0] < 3:
    import copy_reg
    import types
    copy_reg.pickle(types.MethodType, _pickle_method, _unpickle_method)<|MERGE_RESOLUTION|>--- conflicted
+++ resolved
@@ -29,11 +29,8 @@
 __all__ = ['model', 'likelihood', 'posterior', 'mcmc', 'prior', 'utils',
          'fitting', 'report', 'cli', 'driver', 'gp']
 
-<<<<<<< HEAD
 __version__ = '1.4.0'
-=======
-__version__ = '1.3.8'
->>>>>>> af9a6bb8
+
 __spec__ = __name__
 __package__ = __path__[0]
 
