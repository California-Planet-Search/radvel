from .model import *
from .likelihood import *
from . import posterior
from mcmc import *
from .prior import *
from .utils import *
from .report import *
from .plotting import *
from .fitting import *
import os 
import sys

<<<<<<< HEAD
__version__ = '0.9.8'
=======
__all__=['model', 'likelihood', 'posterior', 'mcmc', 'prior', 'utils',
         'fitting', 'report', 'cli', 'driver']

__version__ = '0.9.4'
>>>>>>> 4dd4f7e5

MODULEDIR, filename = os.path.split(__file__)
DATADIR = os.path.join(sys.prefix, 'radvel_example_data')<|MERGE_RESOLUTION|>--- conflicted
+++ resolved
@@ -10,14 +10,10 @@
 import os 
 import sys
 
-<<<<<<< HEAD
-__version__ = '0.9.8'
-=======
 __all__=['model', 'likelihood', 'posterior', 'mcmc', 'prior', 'utils',
          'fitting', 'report', 'cli', 'driver']
 
-__version__ = '0.9.4'
->>>>>>> 4dd4f7e5
+__version__ = '0.9.8'
 
 MODULEDIR, filename = os.path.split(__file__)
 DATADIR = os.path.join(sys.prefix, 'radvel_example_data')