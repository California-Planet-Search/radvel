import warnings
import sys
import copy

import radvel
import radvel.driver
import numpy as np
import scipy
import radvel.prior

warnings.simplefilter('once')

class _args(object):
    def __init__(self):
        self.outputdir = '/tmp/'
        self.decorr = False

        self.nwalkers = 50
        self.nsteps = 100
        self.ensembles = 8
        self.maxGR = 1.10
        self.burnGR = 1.30
        self.minTz = 1000
        self.minsteps = 100
        self.thin = 1
        self.serial = False

def _standard_run(setupfn):
    """
    Run through all of the standard steps
    """
    
    args = _args()
    args.setupfn = setupfn
    radvel.driver.fit(args)
    radvel.driver.mcmc(args)
    radvel.driver.derive(args)

<<<<<<< HEAD
    args.type = ['trend', 'jit', 'e', 'nplanets', 'gp']
    radvel.driver.ic_compare(args)
=======
    args.type = ['nplanets']
    args.verbose = True
    radvel.driver.bic(args)
>>>>>>> dd6e1d7d

    args.type = ['params', 'priors', 'rv', 'ic_compare']
    radvel.driver.tables(args)

    args.type = ['rv', 'corner', 'trend', 'derived']
    args.plotkw = {}
    radvel.driver.plots(args)

    args.comptype = 'ic_compare'
    args.latex_compiler = 'pdflatex'
    radvel.driver.report(args)
        
def test_k2(setupfn='example_planets/epic203771098.py'):
    """
    Run through K2-24 example
    """    
    _standard_run(setupfn)

def test_hd(setupfn='example_planets/HD164922.py'):
    """
    Check multi-instrument fit
    """
    args = _args()
    args.setupfn = setupfn
    radvel.driver.fit(args)
    args.type = ['rv']
    args.plotkw = {}
    radvel.driver.plots(args)

def test_k2131(setupfn='example_planets/k2-131.py'):
    """
    Check GP fit
    """
    args = _args()
    args.setupfn = setupfn

    radvel.driver.fit(args)
    
    args.type = ['rv']
    args.plotkw = {}
    radvel.driver.plots(args)

def test_celerite(setupfn='example_planets/k2-131_celerite.py'):
    """
    Check celerite GP fit
    """
    args = _args()
    args.setupfn = setupfn

    radvel.driver.fit(args)
    
    args.type = ['rv']
    args.plotkw = {}
    radvel.driver.plots(args)

def test_basis():
    """
    Test basis conversions
    """

    basis_list = radvel.basis.BASIS_NAMES
    default_basis = 'per tc e w k'

    anybasis_params = radvel.Parameters(1, basis=default_basis)

    anybasis_params['per1'] = radvel.Parameter(value=20.885258)
    anybasis_params['tc1'] = radvel.Parameter(value=2072.79438)
    anybasis_params['e1'] = radvel.Parameter(value=0.01)
    anybasis_params['w1'] = radvel.Parameter(value=1.6)
    anybasis_params['k1'] = radvel.Parameter(value=10.0)

    anybasis_params['dvdt'] = radvel.Parameter(value=0.0)
    anybasis_params['curv'] = radvel.Parameter(value=0.0)

    anybasis_params['gamma_j'] = radvel.Parameter(1.0)
    anybasis_params['jit_j'] = radvel.Parameter(value=2.6)

    for new_basis in basis_list:
        iparams = radvel.basis._copy_params(anybasis_params)
        if new_basis != default_basis:
            new_params = iparams.basis.to_any_basis(iparams, new_basis)
            tmp = radvel.basis._copy_params(new_params)

            old_params = tmp.basis.to_any_basis(tmp, default_basis)

            for par in iparams:
                before = iparams[par].value
                after = old_params[par].value
                assert (before - after) <= 1e-5,\
                    "Parameters do not match after basis conversion: \
{}, {} != {}".format(par, before, after)


def test_kernels():
    """
    Test basic functionality of all standard GP kernels
    """

    kernel_list = radvel.gp.KERNELS

    for kernel in kernel_list:
        hnames = kernel_list[kernel] # gets list of hyperparameter name strings
        hyperparams = {k: radvel.Parameter(value=1.) for k in hnames}
        kernel_call = getattr(radvel.gp, kernel + "Kernel") 
        test_kernel = kernel_call(hyperparams)

        x = np.array([1.,2.,3.])
        test_kernel.compute_distances(x,x)
        test_kernel.compute_covmatrix(x.T)

        print("Testing {}".format(kernel_call(hyperparams)))
        
        sys.stdout.write("Testing error catching with dummy hyperparameters... \n")

        fakeparams1 = {}
        fakeparams1['dummy'] = radvel.Parameter(value=1.0)
        try:
            kernel_call(fakeparams1)
            raise Exception('Test #1 failed for {}'.format(kernel))
        except AssertionError:
            sys.stdout.write("passed #1\n")

        fakeparams2 = copy.deepcopy(hyperparams)
        fakeparams2[hnames[0]] = 1.
        try:
            kernel_call(fakeparams2)
            raise Exception('Test #2 failed for {}'.format(kernel))
        except AttributeError:
            sys.stdout.write("passed #2\n")

        # CeleriteKernel & subclasses catch some errors a little differently
        if isinstance(test_kernel, radvel.gp.CeleriteKernel):
            fakeparams3 = copy.deepcopy(hyperparams)
            fakeparams3.pop(hnames[0])
            fake_param = '9' + hnames[0][1:]
            fakeparams3[fake_param] = radvel.Parameter(value=1.0)
            try:
                kernel_call(fakeparams3)
                raise Exception('Test #3 failed for {}'.format(kernel))
            except IndexError:
                sys.stdout.write("passed #3\n")
            fakeparams4 = copy.deepcopy(hyperparams)
            fakeparams4.pop(hnames[0])
            fakeparams4['dummy'] = radvel.Parameter(value=1.0)
            try:
                kernel_call(fakeparams4)
                raise Exception('Test #4 failed for {}'.format(kernel))
            except ValueError:
                sys.stdout.write("passed #4\n")

        else:
            fakeparams3 = copy.deepcopy(hyperparams)
            fakeparams3.pop(hnames[0])
            fakeparams3['dummy'] = radvel.Parameter(value=1.0)
            try:
                kernel_call(fakeparams3)
                raise Exception('Test #3 failed for {}'.format(kernel))
            except KeyError:
                sys.stdout.write("passed #3\n")


def test_priors():
    """
    Test basic functionality of all Priors
    """

    params = radvel.Parameters(1)
    params['per1'] = radvel.Parameter(10.0)
    params['tc1'] = radvel.Parameter(0.0)
    params['secosw1'] = radvel.Parameter(0.0)
    params['sesinw1'] = radvel.Parameter(0.0)
    params['logk1'] = radvel.Parameter(1.5)

    testTex = 'Delta Function Prior on $\sqrt{e}\cos{\omega}_{b}$'

    def userdef_prior_func(inp_list):
        if inp_list == [0.]:
            return 0.
        else:
            return -np.inf

    prior_tests = {
        radvel.prior.EccentricityPrior(1):                  0.0,
        radvel.prior.PositiveKPrior(1):                     0.0,
        radvel.prior.Gaussian('per1', 10.0, 0.1):           0.0,
        radvel.prior.HardBounds('per1', 1.0, 9.0):          -np.inf,
        radvel.prior.Jeffreys('per1', 0.1, 100.0):          -np.log(params['per1'].value),
        radvel.prior.ModifiedJeffreys('per1', 0.1, 100.0):  -np.log(params['per1'].value + 0.1),
        radvel.prior.SecondaryEclipsePrior(1, 5.0, 1.0):    0.0,
        radvel.prior.NumericalPrior(
            ['sesinw1'], 
            np.random.randn(1,5000000)
        ):                                                  scipy.stats.norm(0, 1).pdf(0),
        radvel.prior.UserDefinedPrior(
            ['secosw1'], userdef_prior_func, testTex
        ):                                                  0.0

    }

    for prior, val in prior_tests.items():
        print(prior.__repr__())
        print(prior.__str__())
        tolerance = .01
        assert prior(params) == val or abs(prior(params) - val) < tolerance, \
            "Prior output does not match expectation"


def test_kepler():
    """
    Profile and test C-based Kepler solver
    """
    radvel.kepler.profile()


if __name__ == '__main__':
    _standard_run('example_planets/epic203771098.py')<|MERGE_RESOLUTION|>--- conflicted
+++ resolved
@@ -36,14 +36,8 @@
     radvel.driver.mcmc(args)
     radvel.driver.derive(args)
 
-<<<<<<< HEAD
     args.type = ['trend', 'jit', 'e', 'nplanets', 'gp']
     radvel.driver.ic_compare(args)
-=======
-    args.type = ['nplanets']
-    args.verbose = True
-    radvel.driver.bic(args)
->>>>>>> dd6e1d7d
 
     args.type = ['params', 'priors', 'rv', 'ic_compare']
     radvel.driver.tables(args)
