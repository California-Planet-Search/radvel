import warnings

import radvel
import radvel.driver
import numpy as np
<<<<<<< HEAD
=======
import radvel.prior

warnings.filterwarnings("ignore")
warnings.simplefilter('once', DeprecationWarning)

>>>>>>> 3da0c528

class _args(object):
    def __init__(self):
        self.outputdir = '/tmp/'
        self.decorr = False

        self.nwalkers = 50
        self.nsteps = 100
        self.ensembles = 8


def _standard_run(setupfn):
    """
    Run through all of the standard steps
    """
    
    args = _args()
    args.setupfn = setupfn

    radvel.driver.fit(args)
    radvel.driver.mcmc(args)
    radvel.driver.derive(args)

    args.type = ['nplanets']
    radvel.driver.bic(args)

    args.type = ['params', 'priors', 'nplanets']
    radvel.driver.tables(args)
    
    args.type = ['rv', 'corner', 'trend', 'derived']
    args.plotkw = {}
    radvel.driver.plots(args)

    args.comptype = 'bic'
    args.latex_compiler = 'pdflatex'
    radvel.driver.report(args)

        
def test_k2(setupfn='example_planets/epic203771098.py'):
    """
    Run through K2-24 example
    """
    
    _standard_run(setupfn)


def test_hd(setupfn='example_planets/HD164922.py'):
    """
    Check multi-instrument fit
    """

    args = _args()
    args.setupfn = setupfn

    radvel.driver.fit(args)

    args.type = ['rv']
    args.plotkw = {}
    radvel.driver.plots(args)


def test_k2131(setupfn='example_planets/k2-131.py'):
    """
    Check multi-instrument fit
    """
    
    args = _args()
    args.setupfn = setupfn

    radvel.driver.fit(args)
    
    args.type = ['rv']
    args.plotkw = {}
    radvel.driver.plots(args)

<<<<<<< HEAD
def test_k2131(setupfn='example_planets/k2-131.py'):
    """
    Check multi-instrument fit
    """
    
    args = _args()
    args.setupfn = setupfn

    radvel.driver.fit(args)
    
    args.type = ['rv']
    args.plotkw = {}
    radvel.driver.plots(args)
=======
>>>>>>> 3da0c528

def test_basis():
    """
    Test basis conversions
    """

    basis_list = radvel.basis.BASIS_NAMES
    default_basis = 'per tc e w k'

    anybasis_params = radvel.Parameters(1, basis=default_basis)

    anybasis_params['per1'] = radvel.Parameter(value=20.885258)
    anybasis_params['tc1'] = radvel.Parameter(value=2072.79438)
    anybasis_params['e1'] = radvel.Parameter(value=0.01)
    anybasis_params['w1'] = radvel.Parameter(value=1.6)
    anybasis_params['k1'] = radvel.Parameter(value=10.0)

    anybasis_params['dvdt'] = radvel.Parameter(value=0.0)
    anybasis_params['curv'] = radvel.Parameter(value=0.0)

    anybasis_params['gamma_j'] = radvel.Parameter(1.0)
    anybasis_params['jit_j'] = radvel.Parameter(value=2.6)

    for new_basis in basis_list:
        iparams = radvel.basis._copy_params(anybasis_params)
        if new_basis != default_basis:
            new_params = iparams.basis.to_any_basis(iparams, new_basis)
            tmp = radvel.basis._copy_params(new_params)

            old_params = tmp.basis.to_any_basis(tmp, default_basis)

            for par in iparams:
                before = iparams[par].value
                after = old_params[par].value
                assert (before - after) <= 1e-5,\
                    "Parameters do not match after basis conversion: \
{}, {} != {}".format(par, before, after)


def test_kernels():
    """
    Test basic functionality of all GP kernels
    """

    kernel_list = radvel.gp.KERNELS

    for kernel in kernel_list:
        hnames = kernel_list[kernel] # gets list of hyperparameter name strings
        hyperparams = {k: radvel.Parameter(value=1.) for k in hnames}
        kernel_call = getattr(radvel.gp, kernel + "Kernel") 
        test_kernel = kernel_call(hyperparams)

        x = np.array([np.array([1.,2.,3.])]).T
        test_kernel.compute_distances(x,x)
        test_kernel.compute_covmatrix()
        test_kernel.add_diagonal_errors(x)



def test_kernels():
    """
    Test basic functionality of all GP kernels
    """

    kernel_list = radvel.gp.KERNELS

    for kernel in kernel_list:
        hnames = kernel_list[kernel] # gets list of hyperparameter name strings
        hyperparams = {k: radvel.Parameter(value=1.) for k in hnames}
        kernel_call = getattr(radvel.gp, kernel + "Kernel") 
        test_kernel = kernel_call(hyperparams)

        x = np.array([np.array([1.,2.,3.])]).T
        test_kernel.compute_distances(x,x)
        test_kernel.compute_covmatrix()
        test_kernel.add_diagonal_errors(x)



def test_kepler():
    """
    Profile and test C-based Kepler solver
    """
    radvel.kepler.profile()


if __name__ == '__main__':
    test_kernels()
    test_kepler()<|MERGE_RESOLUTION|>--- conflicted
+++ resolved
@@ -3,14 +3,11 @@
 import radvel
 import radvel.driver
 import numpy as np
-<<<<<<< HEAD
-=======
 import radvel.prior
 
 warnings.filterwarnings("ignore")
 warnings.simplefilter('once', DeprecationWarning)
 
->>>>>>> 3da0c528
 
 class _args(object):
     def __init__(self):
@@ -86,22 +83,6 @@
     args.plotkw = {}
     radvel.driver.plots(args)
 
-<<<<<<< HEAD
-def test_k2131(setupfn='example_planets/k2-131.py'):
-    """
-    Check multi-instrument fit
-    """
-    
-    args = _args()
-    args.setupfn = setupfn
-
-    radvel.driver.fit(args)
-    
-    args.type = ['rv']
-    args.plotkw = {}
-    radvel.driver.plots(args)
-=======
->>>>>>> 3da0c528
 
 def test_basis():
     """
@@ -161,26 +142,6 @@
 
 
 
-def test_kernels():
-    """
-    Test basic functionality of all GP kernels
-    """
-
-    kernel_list = radvel.gp.KERNELS
-
-    for kernel in kernel_list:
-        hnames = kernel_list[kernel] # gets list of hyperparameter name strings
-        hyperparams = {k: radvel.Parameter(value=1.) for k in hnames}
-        kernel_call = getattr(radvel.gp, kernel + "Kernel") 
-        test_kernel = kernel_call(hyperparams)
-
-        x = np.array([np.array([1.,2.,3.])]).T
-        test_kernel.compute_distances(x,x)
-        test_kernel.compute_covmatrix()
-        test_kernel.add_diagonal_errors(x)
-
-
-
 def test_kepler():
     """
     Profile and test C-based Kepler solver
