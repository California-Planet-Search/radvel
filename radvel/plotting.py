--- conflicted
+++ resolved
@@ -223,13 +223,7 @@
 
 
     # Provision figure
-<<<<<<< HEAD
     figheight = ax_rv_height + ax_phase_height * phase_nrows
-=======
-    buf = 0.04 # padding between RV panel and phased panels
-    if num_planets > 1: buf -= 0.008 
-    figheight = ax_rv_height + ax_phase_height * num_planets
->>>>>>> b04761de
     divide = 1 - ax_rv_height / figheight
     fig = pl.figure(figsize=(figwidth,figheight))
     fig.subplots_adjust(left=0.1)
