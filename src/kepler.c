#include <stdio.h>
#include <math.h>
#include <stdlib.h>

int sign(int x) {
    return (x > 0) - (x < 0);
}

/*
Solution to Kepler's equation. Given mean anomally, M, and eccentricity, e, 
solve for E, the eccentric anomally, which must satisfy:

    E - e sin(E) - M = 0

Follows the method of Danby 1988 as written in Murray and Dermot p36-37.
*/

double kepler(double M, double e);
double kepler(double M, double e)
{
  int MAX_ITER = 30;
  double CONV_TOL = 1.0e-12; // convergence criterion

  double k, E, fi, d1, fip, fipp, fippp;
  int count;
  k = 0.85; // initial guess at input parameter
  count = 0; // how many loops have we done?
<<<<<<< HEAD
  E = M + sign(sin(M)) * k * e; // first guess at E, the eccentric anomally
  
=======
>>>>>>> 22aa58fa

  E = M + sign(sin(M)) * k * e; // first guess at E, the eccentric anomally

  // E - e * sin(E) - M should go to 0
  fi = (E - e * sin(E) - M); 
  while ( fabs(fi) > CONV_TOL && count < MAX_ITER)
    {
      count++;
      
      // printf("count=%d,  M=%f,  e=%f,  fabs(fi)=%5.3g\n", count, M, e, fabs(fi));

      // first, second, and third order derivatives of fi with respect to E
      fip = 1 - e * cos(E) ;
      fipp = e * sin(E); 
      fippp = 1 - fip; 

      // first, second, and third order corrections to E
      d1 = -fi / fip; 
      d1 = -fi / (fip + d1 * fipp / 2.0); 
      d1 = -fi / (fip + d1 * fipp / 2.0 + d1 * d1 * fippp / 6.0);
      E += d1;

      fi  = (E - e * sin(E) - M);
      // printf("E =  %f, count = %i\n", E , count); //debugging

      if(count==MAX_ITER){
        printf("Error: kepler step not converging after %d iterations. M=%9.7f, e=%f \n", MAX_ITER, M, e);
	exit(-1);
<<<<<<< HEAD
       }

=======
      }
>>>>>>> 22aa58fa
    }
  return E;
}

void kepler_array(double * M_array, double e, double * E_array, int size)
{
  int i;
  for(i=0;i<size;i++){
    E_array[i] = kepler(M_array[i], e);
  }
}

// little test function 
int main()
{
  double M, e, E;
  printf("Enter M, the mean anomally\n");
  scanf("%lf", &M);
  printf("Enter e, the eccentricity\n");
  scanf("%lf", &e);
  E = kepler(M, e);
  printf("%lf\n",E);
  return 0;
}<|MERGE_RESOLUTION|>--- conflicted
+++ resolved
@@ -3,7 +3,7 @@
 #include <stdlib.h>
 
 int sign(int x) {
-    return (x > 0) - (x < 0);
+  return (x > 0) - (x < 0);
 }
 
 /*
@@ -25,11 +25,6 @@
   int count;
   k = 0.85; // initial guess at input parameter
   count = 0; // how many loops have we done?
-<<<<<<< HEAD
-  E = M + sign(sin(M)) * k * e; // first guess at E, the eccentric anomally
-  
-=======
->>>>>>> 22aa58fa
 
   E = M + sign(sin(M)) * k * e; // first guess at E, the eccentric anomally
 
@@ -39,8 +34,6 @@
     {
       count++;
       
-      // printf("count=%d,  M=%f,  e=%f,  fabs(fi)=%5.3g\n", count, M, e, fabs(fi));
-
       // first, second, and third order derivatives of fi with respect to E
       fip = 1 - e * cos(E) ;
       fipp = e * sin(E); 
@@ -56,14 +49,9 @@
       // printf("E =  %f, count = %i\n", E , count); //debugging
 
       if(count==MAX_ITER){
-        printf("Error: kepler step not converging after %d iterations. M=%9.7f, e=%f \n", MAX_ITER, M, e);
+	printf("Error: kepler step not converging in MAX_ITER.\n");
 	exit(-1);
-<<<<<<< HEAD
-       }
-
-=======
       }
->>>>>>> 22aa58fa
     }
   return E;
 }
