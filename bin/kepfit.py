--- conflicted
+++ resolved
@@ -24,22 +24,12 @@
 
     for key in params.keys():
         if key.startswith('logjit'):
-<<<<<<< HEAD
             msg = """
 Fitting log(jitter) is depreciated. Please convert your config
 files to initialize 'jit' instead of 'logjit' parameters.
 Converting 'logjit' to 'jit' for you now.
 """
             warnings.warn(msg, DeprecationWarning, stacklevel=2)
-=======
-            warnings.warn("""Fitting log(jitter) is depreciated.\
-                             Please convert your config \
-                             files to initialize 'jit' instead of \
-                             'logjit' parameters. \
-                             Converting 'logjit' to 'jit' for you now.""",
-                             DeprecationWarning,
-                             stacklevel=2)
->>>>>>> 46cfabb2
             newkey = key.replace('logjit', 'jit')
             params[newkey] = np.exp(params[key])
             P.vary[newkey] = P.vary[key]
@@ -58,19 +48,11 @@
     telgrps = P.data.groupby('tel').groups
     likes = {}
     for inst in P.instnames:
-<<<<<<< HEAD
         likes[inst] = radvel.likelihood.RVLikelihood(
             mod, P.data.iloc[telgrps[inst]].time,
             P.data.iloc[telgrps[inst]].mnvel,
             P.data.iloc[telgrps[inst]].errvel, suffix='_'+inst
         )
-=======
-        likes[inst] = radvel.likelihood.RVLikelihood(mod,
-                                P.data.iloc[telgrps[inst]].time,
-                                P.data.iloc[telgrps[inst]].mnvel,
-                                P.data.iloc[telgrps[inst]].errvel,
-                                suffix='_'+inst)
->>>>>>> 46cfabb2
         likes[inst].params['gamma_'+inst] = iparams['gamma_'+inst]
         likes[inst].params['jit_'+inst] = iparams['jit_'+inst]
 
@@ -85,7 +67,6 @@
     return post
 
 if __name__ == '__main__':
-<<<<<<< HEAD
     psr = argparse.ArgumentParser(description='Fit an RV dataset')
     psr.add_argument(
         metavar='planet', dest='planet', action='store', 
@@ -121,29 +102,6 @@
         help='Directory to save output files [./]', 
     )
     opt = psr.parse_args()
-=======
-    parser = argparse.ArgumentParser(description='Fit an RV dataset')
-    parser.add_argument(metavar='planet',dest='planet',action='store',
-                        help='Planet name (should be file name contained\
-                         in the planets directory)',type=str)
-    parser.add_argument('--nsteps', dest='nsteps',action='store',
-                        help='Number of steps per chain [20000]',
-                        default=20000,type=float)
-    parser.add_argument('--nwalkers', dest='nwalkers',action='store',
-                        help='Number of walkers. [50]',default=50,type=int)
-    parser.add_argument('--noplots', dest='noplot',action='store_true',
-                        help='No plots will be created or saved [False]')
-    parser.add_argument('--plotkw', dest='plotkw',action='store',
-                        help='Dictionary of keywords sent to rv_multipanel_plot. \
-                        E.g. --plotkw "{\'yscale_auto\': True}"', default='{}',
-                        type=str)
-    parser.add_argument('--nomcmc', dest='nomcmc',action='store_true',
-                        help='Skip MCMC? [False]')
-    parser.add_argument('--outputdir', dest='outputdir',action='store',
-                        help='Directory to save output files [./]', default='./')
-    opt = parser.parse_args()
-
->>>>>>> 46cfabb2
     opt.plotkw = eval(opt.plotkw)
     
     system_name = os.path.basename(opt.planet).split('.')[0]
@@ -162,7 +120,6 @@
 
     if not opt.noplot:
         saveto = os.path.join(writedir, P.starname+'_rv_multipanel.pdf')
-<<<<<<< HEAD
         radvel.plotting.rv_multipanel_plot(post, saveplot=saveto, **opt.plotkw)
 
     # Check if stellar or planet properties are defined, if not add nan
@@ -241,71 +198,6 @@
             radvel.plotting.corner_plot_derived_pars(
                 chains, P, saveplot=cp_derived_saveto
             )
-=======
-        radvel.plotting.rv_multipanel_plot(post,
-                                           saveplot=saveto,
-                                           **opt.plotkw)
-        
-    if not opt.nomcmc:
-        print '\n Running MCMC, nwalkers = %s, nsteps = %s ...'  \
-                % (opt.nwalkers, opt.nsteps)
-        chains = radvel.mcmc(post,
-                             threads=1,
-                             nwalkers=opt.nwalkers,
-                             nrun=opt.nsteps)
-
-        if not hasattr(P, 'mstar'):
-            P.mstar = 1.0
-            
-        if not hasattr(P, 'mstar_err'):
-            mstar = copy.deepcopy(P.mstar)
-        else:
-            mstar = np.random.normal(loc=P.mstar,
-                                     scale=P.mstar_err,
-                                     size=len(chains))
-
-        cpschains = chains.copy()
-        for par in post.params.keys():
-            if not post.vary[par]:
-                cpschains[par] = post.params[par]
-                
-        cpschains = post.params.basis.to_cps(cpschains)
-                
-        for i in np.arange(1, P.nplanets +1, 1):
-            per = cpschains['per' + str(i)]
-            k = cpschains['k' + str(i)]
-            e = cpschains['e' + str(i)]
-            cpschains['mpsini' + str(i)] = radvel.orbit.Msini(k,
-                                            per, mstar, e,
-                                            Msini_units='earth')
-            print "mpsini%d = %4.2f" \
-              % (i,np.median(cpschains['mpsini' + str(i)]))
-
-            if hasattr(P, 'rp' + str(i)) and  hasattr(P, 'rp_err' + str(i)):
-                if hasattr(P, 'rp_err' + str(i)):
-                    cpschains['rp' + str(i)] = np.random.normal(
-                        loc= getattr(P, 'rp' + str(i)),
-                        scale=getattr(P, 'rp_err' + str(i)),
-                        size=len(cpschains))
-                    cpschains['rhop' + str(i)] = radvel.orbit.density(
-                        cpschains['mpsini' + str(i)],
-                        cpschains['rp' + str(i)])
-                
-        report_depfiles = []
-        if not opt.noplot:
-            cp_saveto = os.path.join(writedir,
-                                     P.starname+'_corner.pdf')
-            radvel.plotting.corner_plot(post,
-                                        chains,
-                                        saveplot=cp_saveto)
-            cp_derived_saveto = os.path.join(writedir,
-                                             P.starname + \
-                                             '_corner_derived_pars.pdf')
-            report_depfiles.append(cp_saveto)
-            radvel.plotting.corner_plot_derived_pars(cpschains,
-                                             P,
-                                             saveplot=cp_derived_saveto)
->>>>>>> 46cfabb2
             report_depfiles.append(cp_derived_saveto)
             
         post_summary=chains.quantile([0.1587, 0.5, 0.8413])
@@ -315,15 +207,8 @@
         post_summary.to_csv(saveto, sep=',')
         print '\n Posterior Summary saved:' , saveto  
 
-<<<<<<< HEAD
-
         csvfn = os.path.join(writedir, P.starname+'_chains.csv.tar.bz2')
         chains.to_csv(csvfn, compression='bz2')
-=======
-        chains.to_csv(os.path.join(writedir,
-                                   P.starname+'_chains.csv.tar.bz2'),
-                                   compression='bz2')
->>>>>>> 46cfabb2
 
         for k in chains.keys():
             if k in post.params.keys():
